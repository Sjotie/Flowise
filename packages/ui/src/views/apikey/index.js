import { useEffect, useState } from 'react'
import { useDispatch, useSelector } from 'react-redux'
import { enqueueSnackbar as enqueueSnackbarAction, closeSnackbar as closeSnackbarAction } from 'store/actions'

// material-ui
import {
    Button,
    Box,
    Stack,
    Table,
    TableBody,
    TableCell,
    TableContainer,
    TableHead,
    TableRow,
    Paper,
    IconButton,
    Popover,
    Typography,
<<<<<<< HEAD
    Collapse
=======
    Toolbar,
    TextField,
    InputAdornment,
    ButtonGroup
>>>>>>> d4e68f2a
} from '@mui/material'
import { useTheme } from '@mui/material/styles'

// project imports
import MainCard from 'ui-component/cards/MainCard'
import { StyledButton } from 'ui-component/button/StyledButton'
import APIKeyDialog from './APIKeyDialog'
import ConfirmDialog from 'ui-component/dialog/ConfirmDialog'

// API
import apiKeyApi from 'api/apikey'

// Hooks
import useApi from 'hooks/useApi'
import useConfirm from 'hooks/useConfirm'

// utils
import useNotifier from 'utils/useNotifier'

// Icons
<<<<<<< HEAD
import { IconTrash, IconEdit, IconCopy, IconChevronsUp, IconChevronsDown, IconX, IconPlus, IconEye, IconEyeOff } from '@tabler/icons'
=======
import { IconTrash, IconEdit, IconCopy, IconX, IconPlus, IconEye, IconEyeOff, IconSearch } from '@tabler/icons'
>>>>>>> d4e68f2a
import APIEmptySVG from 'assets/images/api_empty.svg'
import * as PropTypes from 'prop-types'

// ==============================|| APIKey ||============================== //

function APIKeyRow(props) {
    const [open, setOpen] = useState(false)
    return (
        <>
            <TableRow sx={{ '& > *': { borderBottom: 'unset' } }}>
                <TableCell component='th' scope='row'>
                    {props.apiKey.keyName}
                </TableCell>
                <TableCell>
                    {props.showApiKeys.includes(props.apiKey.apiKey)
                        ? props.apiKey.apiKey
                        : `${props.apiKey.apiKey.substring(0, 2)}${'•'.repeat(18)}${props.apiKey.apiKey.substring(
                              props.apiKey.apiKey.length - 5
                          )}`}
                    <IconButton title='Copy' color='success' onClick={props.onCopyClick}>
                        <IconCopy />
                    </IconButton>
                    <IconButton title='Show' color='inherit' onClick={props.onShowAPIClick}>
                        {props.showApiKeys.includes(props.apiKey.apiKey) ? <IconEyeOff /> : <IconEye />}
                    </IconButton>
                    <Popover
                        open={props.open}
                        anchorEl={props.anchorEl}
                        onClose={props.onClose}
                        anchorOrigin={{
                            vertical: 'top',
                            horizontal: 'right'
                        }}
                        transformOrigin={{
                            vertical: 'top',
                            horizontal: 'left'
                        }}
                    >
                        <Typography variant='h6' sx={{ pl: 1, pr: 1, color: 'white', background: props.theme.palette.success.dark }}>
                            Copied!
                        </Typography>
                    </Popover>
                </TableCell>
                <TableCell>
                    {props.apiKey.chatFlows.length}{' '}
                    {props.apiKey.chatFlows.length > 0 && (
                        <IconButton aria-label='expand row' size='small' onClick={() => setOpen(!open)}>
                            {props.apiKey.chatFlows.length > 0 && open ? <IconChevronsUp /> : <IconChevronsDown />}
                        </IconButton>
                    )}
                </TableCell>
                <TableCell>{props.apiKey.createdAt}</TableCell>
                <TableCell>
                    <IconButton title='Edit' color='primary' onClick={props.onEditClick}>
                        <IconEdit />
                    </IconButton>
                </TableCell>
                <TableCell>
                    <IconButton title='Delete' color='error' onClick={props.onDeleteClick}>
                        <IconTrash />
                    </IconButton>
                </TableCell>
            </TableRow>
            <TableRow>
                <TableCell style={{ paddingBottom: 0, paddingTop: 0 }} colSpan={6}>
                    <Collapse in={open} timeout='auto' unmountOnExit>
                        <Box sx={{ margin: 1 }}>
                            <Table
                                sx={{ '&:last-child td, &:last-child th': { border: 1 }, borderColor: 'gray' }}
                                size='small'
                                aria-label='flows'
                            >
                                <TableHead>
                                    <TableRow>
                                        <TableCell>Chatflow Name</TableCell>
                                        <TableCell>Modified On</TableCell>
                                        <TableCell>Category</TableCell>
                                    </TableRow>
                                </TableHead>
                                <TableBody>
                                    {props.apiKey.chatFlows.map((flow, index) => (
                                        <TableRow key={index}>
                                            <TableCell component='th' scope='row'>
                                                {flow.flowName}
                                            </TableCell>
                                            <TableCell>{flow.updatedDate} </TableCell>
                                            <TableCell> </TableCell>
                                        </TableRow>
                                    ))}
                                </TableBody>
                            </Table>
                        </Box>
                    </Collapse>
                </TableCell>
            </TableRow>
        </>
    )
}

APIKeyRow.propTypes = {
    apiKey: PropTypes.any,
    showApiKeys: PropTypes.arrayOf(PropTypes.any),
    onCopyClick: PropTypes.func,
    onShowAPIClick: PropTypes.func,
    open: PropTypes.bool,
    anchorEl: PropTypes.any,
    onClose: PropTypes.func,
    theme: PropTypes.any,
    onEditClick: PropTypes.func,
    onDeleteClick: PropTypes.func
}
const APIKey = () => {
    const theme = useTheme()
    const customization = useSelector((state) => state.customization)

    const dispatch = useDispatch()
    useNotifier()

    const enqueueSnackbar = (...args) => dispatch(enqueueSnackbarAction(...args))
    const closeSnackbar = (...args) => dispatch(closeSnackbarAction(...args))

    const [showDialog, setShowDialog] = useState(false)
    const [dialogProps, setDialogProps] = useState({})
    const [apiKeys, setAPIKeys] = useState([])
    const [anchorEl, setAnchorEl] = useState(null)
    const [showApiKeys, setShowApiKeys] = useState([])
    const openPopOver = Boolean(anchorEl)

    const [search, setSearch] = useState('')
    const onSearchChange = (event) => {
        setSearch(event.target.value)
    }
    function filterKeys(data) {
        return data.keyName.toLowerCase().indexOf(search.toLowerCase()) > -1
    }

    const { confirm } = useConfirm()

    const getAllAPIKeysApi = useApi(apiKeyApi.getAllAPIKeys)

    const onShowApiKeyClick = (apikey) => {
        const index = showApiKeys.indexOf(apikey)
        if (index > -1) {
            //showApiKeys.splice(index, 1)
            const newShowApiKeys = showApiKeys.filter(function (item) {
                return item !== apikey
            })
            setShowApiKeys(newShowApiKeys)
        } else {
            setShowApiKeys((prevkeys) => [...prevkeys, apikey])
        }
    }

    const handleClosePopOver = () => {
        setAnchorEl(null)
    }

    const addNew = () => {
        const dialogProp = {
            title: 'Add New API Key',
            type: 'ADD',
            cancelButtonName: 'Cancel',
            confirmButtonName: 'Add'
        }
        setDialogProps(dialogProp)
        setShowDialog(true)
    }

    const edit = (key) => {
        const dialogProp = {
            title: 'Edit API Key',
            type: 'EDIT',
            cancelButtonName: 'Cancel',
            confirmButtonName: 'Save',
            key
        }
        setDialogProps(dialogProp)
        setShowDialog(true)
    }

    const deleteKey = async (key) => {
        const confirmPayload = {
            title: `Delete`,
            description:
                key.chatFlows.length === 0
                    ? `Delete key [${key.keyName}] ? `
                    : `Delete key [${key.keyName}] ?\n There are ${key.chatFlows.length} chatflows using this key.`,
            confirmButtonName: 'Delete',
            cancelButtonName: 'Cancel'
        }
        const isConfirmed = await confirm(confirmPayload)

        if (isConfirmed) {
            try {
                const deleteResp = await apiKeyApi.deleteAPI(key.id)
                if (deleteResp.data) {
                    enqueueSnackbar({
                        message: 'API key deleted',
                        options: {
                            key: new Date().getTime() + Math.random(),
                            variant: 'success',
                            action: (key) => (
                                <Button style={{ color: 'white' }} onClick={() => closeSnackbar(key)}>
                                    <IconX />
                                </Button>
                            )
                        }
                    })
                    onConfirm()
                }
            } catch (error) {
                const errorData = error.response.data || `${error.response.status}: ${error.response.statusText}`
                enqueueSnackbar({
                    message: `Failed to delete API key: ${errorData}`,
                    options: {
                        key: new Date().getTime() + Math.random(),
                        variant: 'error',
                        persist: true,
                        action: (key) => (
                            <Button style={{ color: 'white' }} onClick={() => closeSnackbar(key)}>
                                <IconX />
                            </Button>
                        )
                    }
                })
                onCancel()
            }
        }
    }

    const onConfirm = () => {
        setShowDialog(false)
        getAllAPIKeysApi.request()
    }

    useEffect(() => {
        getAllAPIKeysApi.request()

        // eslint-disable-next-line react-hooks/exhaustive-deps
    }, [])

    useEffect(() => {
        if (getAllAPIKeysApi.data) {
            setAPIKeys(getAllAPIKeysApi.data)
        }
    }, [getAllAPIKeysApi.data])

    return (
        <>
            <MainCard sx={{ background: customization.isDarkMode ? theme.palette.common.black : '' }}>
                <Stack flexDirection='row'>
                    <Box sx={{ flexGrow: 1 }}>
                        <Toolbar
                            disableGutters={true}
                            style={{
                                margin: 1,
                                padding: 1,
                                paddingBottom: 10,
                                display: 'flex',
                                justifyContent: 'space-between',
                                width: '100%'
                            }}
                        >
                            <h1>API Keys&nbsp;</h1>
                            <TextField
                                size='small'
                                sx={{ display: { xs: 'none', sm: 'block' }, ml: 3 }}
                                variant='outlined'
                                placeholder='Search key name'
                                onChange={onSearchChange}
                                InputProps={{
                                    startAdornment: (
                                        <InputAdornment position='start'>
                                            <IconSearch />
                                        </InputAdornment>
                                    )
                                }}
                            />
                            <Box sx={{ flexGrow: 1 }} />
                            <ButtonGroup
                                sx={{ maxHeight: 40 }}
                                disableElevation
                                variant='contained'
                                aria-label='outlined primary button group'
                            >
                                <ButtonGroup disableElevation aria-label='outlined primary button group'>
                                    <StyledButton
                                        variant='contained'
                                        sx={{ color: 'white', mr: 1, height: 37 }}
                                        onClick={addNew}
                                        startIcon={<IconPlus />}
                                    >
                                        Create Key
                                    </StyledButton>
                                </ButtonGroup>
                            </ButtonGroup>
                        </Toolbar>
                    </Box>
                </Stack>
                {apiKeys.length <= 0 && (
                    <Stack sx={{ alignItems: 'center', justifyContent: 'center' }} flexDirection='column'>
                        <Box sx={{ p: 2, height: 'auto' }}>
                            <img style={{ objectFit: 'cover', height: '30vh', width: 'auto' }} src={APIEmptySVG} alt='APIEmptySVG' />
                        </Box>
                        <div>No API Keys Yet</div>
                    </Stack>
                )}
                {apiKeys.length > 0 && (
                    <TableContainer component={Paper}>
                        <Table sx={{ minWidth: 650 }} aria-label='simple table'>
                            <TableHead>
                                <TableRow>
                                    <TableCell>Key Name</TableCell>
                                    <TableCell>API Key</TableCell>
                                    <TableCell>Usage</TableCell>
                                    <TableCell>Created</TableCell>
                                    <TableCell> </TableCell>
                                    <TableCell> </TableCell>
                                </TableRow>
                            </TableHead>
                            <TableBody>
<<<<<<< HEAD
                                {apiKeys.map((key, index) => (
                                    <APIKeyRow
                                        key={index}
                                        apiKey={key}
                                        showApiKeys={showApiKeys}
                                        onCopyClick={(event) => {
                                            navigator.clipboard.writeText(key.apiKey)
                                            setAnchorEl(event.currentTarget)
                                            setTimeout(() => {
                                                handleClosePopOver()
                                            }, 1500)
                                        }}
                                        onShowAPIClick={() => onShowApiKeyClick(key.apiKey)}
                                        open={openPopOver}
                                        anchorEl={anchorEl}
                                        onClose={handleClosePopOver}
                                        theme={theme}
                                        onEditClick={() => edit(key)}
                                        onDeleteClick={() => deleteKey(key)}
                                    />
=======
                                {apiKeys.filter(filterKeys).map((key, index) => (
                                    <TableRow key={index} sx={{ '&:last-child td, &:last-child th': { border: 0 } }}>
                                        <TableCell component='th' scope='row'>
                                            {key.keyName}
                                        </TableCell>
                                        <TableCell>
                                            {showApiKeys.includes(key.apiKey)
                                                ? key.apiKey
                                                : `${key.apiKey.substring(0, 2)}${'•'.repeat(18)}${key.apiKey.substring(
                                                      key.apiKey.length - 5
                                                  )}`}
                                            <IconButton
                                                title='Copy'
                                                color='success'
                                                onClick={(event) => {
                                                    navigator.clipboard.writeText(key.apiKey)
                                                    setAnchorEl(event.currentTarget)
                                                    setTimeout(() => {
                                                        handleClosePopOver()
                                                    }, 1500)
                                                }}
                                            >
                                                <IconCopy />
                                            </IconButton>
                                            <IconButton title='Show' color='inherit' onClick={() => onShowApiKeyClick(key.apiKey)}>
                                                {showApiKeys.includes(key.apiKey) ? <IconEyeOff /> : <IconEye />}
                                            </IconButton>
                                            <Popover
                                                open={openPopOver}
                                                anchorEl={anchorEl}
                                                onClose={handleClosePopOver}
                                                anchorOrigin={{
                                                    vertical: 'top',
                                                    horizontal: 'right'
                                                }}
                                                transformOrigin={{
                                                    vertical: 'top',
                                                    horizontal: 'left'
                                                }}
                                            >
                                                <Typography
                                                    variant='h6'
                                                    sx={{ pl: 1, pr: 1, color: 'white', background: theme.palette.success.dark }}
                                                >
                                                    Copied!
                                                </Typography>
                                            </Popover>
                                        </TableCell>
                                        <TableCell>{key.createdAt}</TableCell>
                                        <TableCell>
                                            <IconButton title='Edit' color='primary' onClick={() => edit(key)}>
                                                <IconEdit />
                                            </IconButton>
                                        </TableCell>
                                        <TableCell>
                                            <IconButton title='Delete' color='error' onClick={() => deleteKey(key)}>
                                                <IconTrash />
                                            </IconButton>
                                        </TableCell>
                                    </TableRow>
>>>>>>> d4e68f2a
                                ))}
                            </TableBody>
                        </Table>
                    </TableContainer>
                )}
            </MainCard>
            <APIKeyDialog
                show={showDialog}
                dialogProps={dialogProps}
                onCancel={() => setShowDialog(false)}
                onConfirm={onConfirm}
            ></APIKeyDialog>
            <ConfirmDialog />
        </>
    )
}

export default APIKey<|MERGE_RESOLUTION|>--- conflicted
+++ resolved
@@ -16,15 +16,12 @@
     Paper,
     IconButton,
     Popover,
+    Collapse,
     Typography,
-<<<<<<< HEAD
-    Collapse
-=======
     Toolbar,
     TextField,
     InputAdornment,
     ButtonGroup
->>>>>>> d4e68f2a
 } from '@mui/material'
 import { useTheme } from '@mui/material/styles'
 
@@ -45,11 +42,18 @@
 import useNotifier from 'utils/useNotifier'
 
 // Icons
-<<<<<<< HEAD
-import { IconTrash, IconEdit, IconCopy, IconChevronsUp, IconChevronsDown, IconX, IconPlus, IconEye, IconEyeOff } from '@tabler/icons'
-=======
-import { IconTrash, IconEdit, IconCopy, IconX, IconPlus, IconEye, IconEyeOff, IconSearch } from '@tabler/icons'
->>>>>>> d4e68f2a
+import {
+    IconTrash,
+    IconEdit,
+    IconCopy,
+    IconChevronsUp,
+    IconChevronsDown,
+    IconX,
+    IconSearch,
+    IconPlus,
+    IconEye,
+    IconEyeOff
+} from '@tabler/icons'
 import APIEmptySVG from 'assets/images/api_empty.svg'
 import * as PropTypes from 'prop-types'
 
@@ -371,7 +375,6 @@
                                 </TableRow>
                             </TableHead>
                             <TableBody>
-<<<<<<< HEAD
                                 {apiKeys.map((key, index) => (
                                     <APIKeyRow
                                         key={index}
@@ -392,68 +395,6 @@
                                         onEditClick={() => edit(key)}
                                         onDeleteClick={() => deleteKey(key)}
                                     />
-=======
-                                {apiKeys.filter(filterKeys).map((key, index) => (
-                                    <TableRow key={index} sx={{ '&:last-child td, &:last-child th': { border: 0 } }}>
-                                        <TableCell component='th' scope='row'>
-                                            {key.keyName}
-                                        </TableCell>
-                                        <TableCell>
-                                            {showApiKeys.includes(key.apiKey)
-                                                ? key.apiKey
-                                                : `${key.apiKey.substring(0, 2)}${'•'.repeat(18)}${key.apiKey.substring(
-                                                      key.apiKey.length - 5
-                                                  )}`}
-                                            <IconButton
-                                                title='Copy'
-                                                color='success'
-                                                onClick={(event) => {
-                                                    navigator.clipboard.writeText(key.apiKey)
-                                                    setAnchorEl(event.currentTarget)
-                                                    setTimeout(() => {
-                                                        handleClosePopOver()
-                                                    }, 1500)
-                                                }}
-                                            >
-                                                <IconCopy />
-                                            </IconButton>
-                                            <IconButton title='Show' color='inherit' onClick={() => onShowApiKeyClick(key.apiKey)}>
-                                                {showApiKeys.includes(key.apiKey) ? <IconEyeOff /> : <IconEye />}
-                                            </IconButton>
-                                            <Popover
-                                                open={openPopOver}
-                                                anchorEl={anchorEl}
-                                                onClose={handleClosePopOver}
-                                                anchorOrigin={{
-                                                    vertical: 'top',
-                                                    horizontal: 'right'
-                                                }}
-                                                transformOrigin={{
-                                                    vertical: 'top',
-                                                    horizontal: 'left'
-                                                }}
-                                            >
-                                                <Typography
-                                                    variant='h6'
-                                                    sx={{ pl: 1, pr: 1, color: 'white', background: theme.palette.success.dark }}
-                                                >
-                                                    Copied!
-                                                </Typography>
-                                            </Popover>
-                                        </TableCell>
-                                        <TableCell>{key.createdAt}</TableCell>
-                                        <TableCell>
-                                            <IconButton title='Edit' color='primary' onClick={() => edit(key)}>
-                                                <IconEdit />
-                                            </IconButton>
-                                        </TableCell>
-                                        <TableCell>
-                                            <IconButton title='Delete' color='error' onClick={() => deleteKey(key)}>
-                                                <IconTrash />
-                                            </IconButton>
-                                        </TableCell>
-                                    </TableRow>
->>>>>>> d4e68f2a
                                 ))}
                             </TableBody>
                         </Table>
